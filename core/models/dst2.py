--- conflicted
+++ resolved
@@ -283,12 +283,7 @@
         self.T_max = T_max
         self.group = group
         self.max_combinations = max_combinations
-<<<<<<< HEAD
-        self.node_spacing = node_spacing
         self.first_layer_pruning = first_layer_pruning
-=======
->>>>>>> 03ee491f
-
         self.steps = 0
         self.device = device
 
@@ -756,17 +751,12 @@
         total_power = []
         for m in mask:
             array_length = m.shape[0]
-<<<<<<< HEAD
-            empty_rows = m.sum(-1).item()
-            total_power.append(self.calc_TIA_ADC_power(array_length, empty_rows, self.TIA_power, self.ADC_power))
-=======
             empty_rows = m.sum(-1)
             total_power.append(
                 self.calc_TIA_ADC_power(
                     array_length, empty_rows, self.TIA_power, self.ADC_power
                 )
             )
->>>>>>> 03ee491f
         print(total_power)
         return torch.tensor(total_power, device=self.device).view(shape)
 
@@ -777,15 +767,10 @@
         total_power = []
         for m in mask:
             array_length = m.shape[0]
-<<<<<<< HEAD
-            empty_cols = m.sum(-1).item()
-            total_power.append(self.calc_HDAC_power(array_length, empty_cols, self.HDAC_power))
-=======
             empty_cols = m.sum(-1)
             total_power.append(
                 self.calc_HDAC_power(array_length, empty_cols, self.HDAC_power)
             )
->>>>>>> 03ee491f
         return torch.tensor(total_power, device=self.device).view(shape)
 
     def calc_TIA_ADC_power(
@@ -2062,27 +2047,6 @@
     ) -> MultiMask:
 
         p, q, r, c, k1, k2 = weight.shape
-<<<<<<< HEAD
-=======
-        max_num_col_selected = int(round(num_select / (r * k1)))
-
-        best_score = float("-inf")  # Higher the better
-        best_pattern = None
-
-        # Iterate all possibility from 0 row to all possible rows
-        for num_col_selected in range(max_num_col_selected + 1):
-            # Find the number of elements need to be removed for rows and cols.
-            num_of_elements_col_removes = num_col_selected * (r * k1)
-            num_of_elements_row_removes = num_select - num_of_elements_col_removes
-
-            new_mask = self.col_only_magnitude_select(
-                mask=mask,
-                weight=weight,
-                name=name,
-                death=death,
-                num_select=num_of_elements_col_removes,
-            )
->>>>>>> 03ee491f
 
         if death:
             # Get full mask 
@@ -2147,7 +2111,6 @@
         )
 
 
-<<<<<<< HEAD
         block_wise_magnitude = weight.data.norm(p=2, dim=(2, 3, 4, 5)).flatten()
 
         # [NC, P*Q] x [P*Q] = [NC]
@@ -2342,40 +2305,14 @@
         #     # Set a bias, since row pruning would hurt CNN a lot due to kernenl been pruned out, 
         #     # we would like to set a bias if the row pruning elements is less than col pruning elements
         #     bias = 5 if num_of_elements_row_removes < num_of_elements_col_removes else 0
-=======
-            # Continue after col been pruned, thus pass in new mask
-            new_mask = self.row_only_magnitude_select(
-                mask=new_mask,
-                weight=new_weight_for_row_pruning,
-                name=name,
-                death=death,
-                num_select=num_of_elements_row_removes,
-            )
-
-            total_power = (
-                self.cal_ports_power(new_mask["col_mask"].flatten(0, -2)).sum().item()
-            )
-            total_power += (
-                self.calc_TIA_ADC_powers(new_mask["row_mask"][..., 0]).sum().item()
-            )
-            total_power += self.calc_HDAC_powers(new_mask["col_mask"][...]).sum().item()
-
-            crosstalk = (
-                self.calc_crosstalk_scores(new_mask["col_mask"]).sum().item()
-                + self.calc_crosstalk_scores(new_mask["row_mask"][..., 0]).sum().item()
-            )
-
-            # Set a bias, since row pruning would hurt CNN a lot due to kernenl been pruned out,
-            # we would like to set a bias if the row pruning elements is less than col pruning elements
-            bias = 5 if num_of_elements_row_removes < num_of_elements_col_removes else 0
->>>>>>> 03ee491f
 
         #     new_total_score = (1 / total_power) + crosstalk + bias
 
         #     if new_total_score > best_score:
         #         best_pattern = new_mask
 
-        # return best_pattern
+        return best_pattern
+
 
     def momentum_neuron_growth(self, name, new_mask, total_regrowth, weight):
         grad = self.get_momentum_for_weight(weight)
