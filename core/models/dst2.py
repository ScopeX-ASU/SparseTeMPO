--- conflicted
+++ resolved
@@ -243,11 +243,7 @@
         ADC_power: float = 7.5,
         TIA_power: float = 3,
         HDAC_power: float = 6.43,
-<<<<<<< HEAD
         first_layer_pruning=True,
-=======
-        first_layer_pruning=False,
->>>>>>> 0ac54c9d
         update_frequency: int = 100,
         T_max: int = 10000,
         group: str = "layer",  # layer, block wise magnitude sorting
@@ -1919,23 +1915,9 @@
         col_elements: int,
         rows_pruned: int,
         cols_pruned: int,
-<<<<<<< HEAD
     ):
         # Calculate the number of elements pruned when rows and columns are pruned
         return row_elements * rows_pruned + (col_elements - rows_pruned) * cols_pruned
-=======
-        order: str = "col_row",
-    ):
-        # Calculate the number of elements pruned when rows and columns are pruned
-        if order == "row_col":
-            return (
-                row_elements * rows_pruned + (col_elements - rows_pruned) * cols_pruned
-            )
-        else:
-            return (
-                col_elements * cols_pruned + (row_elements - cols_pruned) * rows_pruned
-            )
->>>>>>> 0ac54c9d
 
     def helper_for_find_row_col_pruning_combination(
         self,
@@ -2073,10 +2055,6 @@
         active_rows: Tensor,  # Number of rows are on in the current mask; [depth] shape is expectd
         active_cols: Tensor,  # Number of cols are on in the current mask; [depth] shape is expectd
         target_pruned: int,  # The total number would be pruned off by the target, expect the number from num_remove
-<<<<<<< HEAD
-=======
-        pruning_order: str = "col_row",  # Either "col_row" pruning order or "row_col" pruning order
->>>>>>> 0ac54c9d
         range_percentage: float = 0.1,  # Set a range between for the target_pruned, (target_pruned +- range_percentage * target_pruned)
     ):
 
@@ -2091,15 +2069,7 @@
                 for r in range(active_rows[depth].item() + 1):
                     for c in range(active_cols[depth].item() + 1):
                         pruned_by_this = self.calculate_pruned_elements(
-<<<<<<< HEAD
                             row_elements[depth].item(), col_elements[depth].item(), r, c
-=======
-                            row_elements[depth].item(),
-                            col_elements[depth].item(),
-                            r,
-                            c,
-                            pruning_order,
->>>>>>> 0ac54c9d
                         )
 
                         new_pruned = pruned_so_far + pruned_by_this
@@ -2119,7 +2089,6 @@
         return results
 
     def row_col_magnitude_select(
-<<<<<<< HEAD
         self,
         mask: MultiMask,
         weight: Tensor,
@@ -2201,8 +2170,6 @@
         return mask_temp
 
     def row_col_magnitude_select_old(
-=======
->>>>>>> 0ac54c9d
         self,
         mask: MultiMask,
         weight: Tensor,
@@ -2216,13 +2183,8 @@
         # print(death)
         if death:
             # Get full mask
-<<<<<<< HEAD
             full_mask = mask.data
             # print(full_mask)
-=======
-            full_mask = mask.data.bool()
-            print(full_mask)
->>>>>>> 0ac54c9d
 
         else:
             full_mask = mask.data
@@ -2233,7 +2195,6 @@
             p * q, r * k1, c * k2
         )
 
-<<<<<<< HEAD
         # row_magnitude = weight.data.norm(p=2, dim=(3, 5)) # [p,q,r,k1]
         # col_magnitude = weight.data.norm(p=2, dim=(2, 4)) # [p,q,c,k2]
         # row_magnitude_flat = row_magnitude.flatten() # [pqrk1]
@@ -2248,8 +2209,6 @@
         # Row magnitude average
         # Col magnitude average
 
-=======
->>>>>>> 0ac54c9d
         col_turn_off = torch.sum(
             full_mask_reshape, dim=1
         )  # Sum over k1, result is (depth, k2)
@@ -2271,13 +2230,10 @@
         # For each slides,
         # Number of rows can be turned off; [depth] shape
         row_on_number = torch.sum(mask["row_mask"].reshape(p * q, r * k1), dim=-1)
-<<<<<<< HEAD
         # print("number of elements turned off by row:", row_turn_off_elements)
         # print("number of elements turned off by col:", col_turn_off_elements)
         # print("Turning on rows:", row_on_number)
         # print("Turning on cols:", col_on_number)
-=======
->>>>>>> 0ac54c9d
 
         # [Number of different combinations, loading sequece(p*q), 2(row col turning off combination)]
         results = torch.tensor(
@@ -2288,18 +2244,12 @@
                 active_rows=row_on_number,
                 active_cols=col_on_number,
                 target_pruned=num_select,
-<<<<<<< HEAD
                 range_percentage=0.2,
-=======
-                pruning_order="col_row",
-                range_percentage=0.1,
->>>>>>> 0ac54c9d
             ),
             dtype=torch.float32,
             device=self.device,
         )
 
-<<<<<<< HEAD
         if results.shape[0] == 0:
             return mask
 
@@ -2308,14 +2258,10 @@
         row_wise_magnitude = row_wise_magnitude.sum(-1) / (r * k1)
         col_wise_magnitude = weight.data.norm(p=2, dim=(2, 4)).reshape(p * q, c * k2)
         col_wise_magnitude = col_wise_magnitude.sum(-1) / (c * k2)
-=======
-        block_wise_magnitude = weight.data.norm(p=2, dim=(2, 3, 4, 5)).flatten()
->>>>>>> 0ac54c9d
 
         print(row_wise_magnitude.shape)
         print(col_wise_magnitude.shape)
         print(results.shape)
-<<<<<<< HEAD
 
         ## [NC, P*Q] x [P*Q] + [NC, P*Q] x [P*Q] = [NC]
         result_mag = results.sum(dim=-1).matmul(row_wise_magnitude) + results.sum(
@@ -2336,13 +2282,6 @@
         # print(results.cpu().numpy().tolist())
         # exit(0)
         # results = results.int()
-=======
-        result_mag = results.sum(dim=-1).matmul(block_wise_magnitude)
-
-        # First filter 2 times max combination
-        # Rough filter
-        results = results[torch.argsort(result_mag)[: self.max_combinations * 2]].int()
->>>>>>> 0ac54c9d
 
         if self.group == "layer":  # sort col magnitude per layer
             col_magnitude = weight.data.norm(
@@ -2369,7 +2308,6 @@
 
             output_masks = []
             for i in range(results.shape[0]):  # [p*q, c*k2]
-<<<<<<< HEAD
                 # col_temp_mask = torch.zeros_like(col_indices, dtype=torch.bool)
                 # for j in range(p * q):
                 #     # print("col_indices shape:", col_indices.shape)
@@ -2406,19 +2344,6 @@
                 # print("num ones:", num_ones)
                 # print("col temp mask:", col_temp_mask)
                 # print(col_temp_mask)
-=======
-                col_temp_mask = torch.zeros_like(col_indices, dtype=torch.bool)
-                for j in range(p * q):
-                    # print("col_indices shape:", col_indices.shape)
-                    # print("col temp mask shape:", col_temp_mask.shape)
-                    num = results[
-                        i, j, 1
-                    ].item()  # Curent combinnation, current slide, column turning off number
-                    # print(j, num)
-                    # print("These are the indices:", col_indices[j, : num])
-                    col_temp_mask[j, col_indices[j, :num]] = True
-                # [1]
->>>>>>> 0ac54c9d
                 col_mags_sum = col_magnitude[col_temp_mask].sum()
                 # [p, q, r, c, k1, k2] * [p, q, 1, c, 1, k2]
                 # [p, q, r, 1, k1, 1]
@@ -2448,7 +2373,6 @@
 
                 # print("row_tem mask shape:", row_temp_mask.shape)
 
-<<<<<<< HEAD
                 # for z in range(p * q):
 
                 #     num = results[
@@ -2500,33 +2424,6 @@
                         (row_mags_sum + col_mags_sum).item(),
                         output_mask,
                     )
-=======
-                for z in range(p * q):
-
-                    num = results[
-                        i, z, 0
-                    ].item()  # Curent combinnation, current slide, row turning off number
-                    # Access current slide's which row to be turned on
-                    row_temp_mask[z, row_indices[z, :num]] = True
-
-                row_mags_sum = pruned_row_magnitude[row_temp_mask].sum()
-
-                col_temp_mask = (
-                    (~col_temp_mask).reshape(p, q, c, k2).unsqueeze(2).unsqueeze(4)
-                )
-                row_temp_mask = (
-                    (~row_temp_mask).reshape(p, q, r, k1).unsqueeze(3).unsqueeze(5)
-                )
-
-                new_combo_mask = MultiMask(
-                    {"row_mask": [p, q, r, 1, k1, 1], "col_mask": [p, q, 1, c, 1, k2]}
-                )
-                new_combo_mask["row_mask"] = row_temp_mask
-                new_combo_mask["col_mask"] = col_temp_mask
-                ## TODO: row_temp_mask
-                output_masks.append(
-                    ((row_mags_sum + col_mags_sum).item(), new_combo_mask)
->>>>>>> 0ac54c9d
                 )
 
             ## [max_comb, multimask]
@@ -2536,7 +2433,6 @@
 
             opts = self.death_opts if death else self.growth_opts
 
-<<<<<<< HEAD
             def obj_fn(opt: str, mask: MultiMask) -> float:
                 if opt == "crosstalk":
                     gain = (
@@ -2569,70 +2465,6 @@
                     elif score == best_score:
                         selected_masks.append(mask_temp)
                 output_masks = selected_masks
-=======
-            for mask_temp in output_masks:
-                if death:
-                    mask_temp["row_mask"] = (
-                        mask["row_mask"].clone() * mask_temp["row_mask"]
-                    )
-                    mask_temp["col_mask"] = (
-                        mask["col_mask"].clone() * mask_temp["col_mask"]
-                    )
-                else:
-                    mask_temp["row_mask"] = ~(
-                        ~(mask["row_mask"].clone()) * mask_temp["row_mask"]
-                    )
-                    mask_temp["col_mask"] = ~(
-                        ~(mask["col_mask"].clone()) * mask_temp["col_mask"]
-                    )
-
-                crosstalk_gain = (
-                    self.calc_crosstalk_scores(
-                        mask_temp["row_mask"][..., 0], is_col=False
-                    ).sum()
-                    - self.calc_crosstalk_scores(
-                        mask["row_mask"][..., 0], is_col=False
-                    ).sum()
-                ).item()
-
-                # print("This is the final mask for calculation ports:", mask["row_mask"].flatten(0, -2).shape)
-                mask_power = self.cal_ports_power(mask["col_mask"].flatten(0, -2)).sum()
-                mask_temp_power = self.cal_ports_power(
-                    mask_temp["col_mask"].flatten(0, -2)
-                ).sum()
-
-                power_gain = (mask_power - mask_temp_power).item()
-
-                if crosstalk_gain + power_gain > best_gain:
-                    best_mask = mask_temp
-
-        #     if death:
-        #         row_magnitude[~mask["row_mask"]] = 1e8
-        #     else:
-        #         row_magnitude[mask["row_mask"]] = -1
-
-        #     row_magnitude = row_magnitude.reshape(p*q, r*k1)
-
-        #     row_mags, row_indices = torch.sort(row_magnitude, dim=-1, descending=False if death else True)
-
-        #     # Iterate all possibility and find the minimal magnitude among these combination
-        #     for i in range(len(results)):
-        #         one_combination_magnitude = 0
-        #         one_combination_col_mask = []
-        #         for j in range(len(results[i])):
-        #             # Shape [number of choice provided by results[i][j][1], which coresponds to col part]
-        #             # Shape is varying from each other
-        #             # col_mags, col_indices = torch.sort(col_magnitude[j], descending=False if death else True)
-        #             col_mags = col_mags[:results[i][j][1]]
-        #             col_indices = col_indices[:results[i][j][1]]
-
-        #             # Magnitude can be sum
-        #             one_combination_magnitude += col_mags.sum().item()
-        #             # But need indices to update col mask for next row wise
-        #             one_combination_col_mask.append(col_indices)
-
-        #         # row_magnitude =
->>>>>>> 0ac54c9d
 
         if DEBUG:
             print(full_mask)
@@ -2651,58 +2483,7 @@
             print("And it's shape:", results.shape)
         # max_num_col_selected = int(round(num_select / (r * k1)))
 
-<<<<<<< HEAD
         return output_masks[0]
-=======
-        # best_score = float("-inf") # Higher the better
-        # best_pattern = None
-
-        # # Iterate all possibility from 0 row to all possible rows
-        # for num_col_selected in range(max_num_col_selected + 1):
-        #     # Find the number of elements need to be removed for rows and cols.
-        #     num_of_elements_col_removes = num_col_selected * (r * k1)
-        #     num_of_elements_row_removes = num_select - num_of_elements_col_removes
-
-        #     new_mask = self.col_only_magnitude_select(
-        #         mask=mask,
-        #         weight=weight,
-        #         name=name,
-        #         death=death,
-        #         num_select=num_of_elements_col_removes
-        #     )
-
-        #     # Get the new weight for row pruning to process
-        #     new_weight_for_row_pruning = weight * new_mask
-
-        #     # Continue after col been pruned, thus pass in new mask
-        #     new_mask = self.row_only_magnitude_select(
-        #         mask=new_mask,
-        #         weight=new_weight_for_row_pruning,
-        #         name=name,
-        #         death=death,
-        #         num_select=num_of_elements_row_removes
-        #     )
-
-        #     total_power = self.cal_ports_power(new_mask["col_mask"].flatten(0, -2)).sum().item()
-        #     total_power += self.calc_TIA_ADC_powers(new_mask["row_mask"][..., 0]).sum().item()
-        #     total_power += self.calc_HDAC_powers(new_mask["col_mask"][...]).sum().item()
-
-        #     crosstalk = (
-        #         self.calc_crosstalk_scores(new_mask["col_mask"]).sum().item()
-        #         + self.calc_crosstalk_scores(new_mask["row_mask"][..., 0]).sum().item()
-        #     )
-
-        #     # Set a bias, since row pruning would hurt CNN a lot due to kernenl been pruned out,
-        #     # we would like to set a bias if the row pruning elements is less than col pruning elements
-        #     bias = 5 if num_of_elements_row_removes < num_of_elements_col_removes else 0
-
-        #     new_total_score = (1 / total_power) + crosstalk + bias
-
-        #     if new_total_score > best_score:
-        #         best_pattern = new_mask
-
-        return best_mask
->>>>>>> 0ac54c9d
 
     def momentum_neuron_growth(self, name, new_mask, total_regrowth, weight):
         grad = self.get_momentum_for_weight(weight)
