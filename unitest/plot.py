--- conflicted
+++ resolved
@@ -502,8 +502,5 @@
     #         plot_sparsity(sp_mode=sp_mode, sa_mode=sa_mode)
     plot_crosstalk()
     # plot_spacing()
-<<<<<<< HEAD
-=======
     print(create_interleaved_binary_mask(5, 5))
->>>>>>> a3df3286
     # plot_light_redist()